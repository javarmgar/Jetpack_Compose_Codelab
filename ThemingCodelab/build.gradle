--- conflicted
+++ resolved
@@ -16,11 +16,7 @@
 
 buildscript {
     ext {
-<<<<<<< HEAD
         compose_version = '1.0.0-alpha10'
-=======
-        compose_version = '1.0.0-alpha09'
->>>>>>> 26b24119
     }
     ext.kotlin_version = "1.4.21"
     repositories {
