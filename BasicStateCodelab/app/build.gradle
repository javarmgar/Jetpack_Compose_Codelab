/*
 * Copyright 2022 The Android Open Source Project
 *
 * Licensed under the Apache License, Version 2.0 (the "License");
 * you may not use this file except in compliance with the License.
 * You may obtain a copy of the License at
 *
 *      http://www.apache.org/licenses/LICENSE-2.0
 *
 * Unless required by applicable law or agreed to in writing, software
 * distributed under the License is distributed on an "AS IS" BASIS,
 * WITHOUT WARRANTIES OR CONDITIONS OF ANY KIND, either express or implied.
 * See the License for the specific language governing permissions and
 * limitations under the License.
 */
plugins {
    id 'com.android.application'
    id 'org.jetbrains.kotlin.android'
}

android {
    namespace "com.codelabs.state"
    compileSdk 33

    defaultConfig {
        applicationId "com.codelabs.state"
        minSdk 21
        targetSdk 33
        versionCode 1
        versionName "1.0"

        vectorDrawables {
            useSupportLibrary true
        }
    }

    buildTypes {
        release {
            minifyEnabled false
            proguardFiles getDefaultProguardFile('proguard-android-optimize.txt'), 'proguard-rules.pro'
        }
    }
    compileOptions {
        sourceCompatibility JavaVersion.VERSION_1_8
        targetCompatibility JavaVersion.VERSION_1_8
    }
    kotlinOptions {
        jvmTarget = '1.8'
    }
    buildFeatures {
        compose true
    }
    composeOptions {
<<<<<<< HEAD
        kotlinCompilerExtensionVersion '1.4.7'
=======
        kotlinCompilerExtensionVersion '1.4.8'
>>>>>>> c644b25f
    }
    packagingOptions {
        resources {
            excludes += '/META-INF/{AL2.0,LGPL2.1}'
        }
    }
}

dependencies {
    def composeBom = platform('androidx.compose:compose-bom:2023.06.00')
    implementation(composeBom)
    implementation "androidx.lifecycle:lifecycle-viewmodel-compose:2.6.1"
    implementation 'androidx.core:core-ktx:1.10.1'
    implementation "androidx.compose.ui:ui"
    implementation "androidx.compose.material3:material3"
    implementation "androidx.compose.ui:ui-tooling-preview"
    debugImplementation "androidx.compose.ui:ui-tooling"
    implementation 'androidx.lifecycle:lifecycle-runtime-ktx:2.6.1'
    implementation 'androidx.activity:activity-compose:1.7.2'
}<|MERGE_RESOLUTION|>--- conflicted
+++ resolved
@@ -51,11 +51,7 @@
         compose true
     }
     composeOptions {
-<<<<<<< HEAD
-        kotlinCompilerExtensionVersion '1.4.7'
-=======
         kotlinCompilerExtensionVersion '1.4.8'
->>>>>>> c644b25f
     }
     packagingOptions {
         resources {
