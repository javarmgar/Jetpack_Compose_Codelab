--- conflicted
+++ resolved
@@ -80,11 +80,7 @@
     }
 
     composeOptions {
-<<<<<<< HEAD
-        kotlinCompilerExtensionVersion '1.4.7'
-=======
         kotlinCompilerExtensionVersion '1.4.8'
->>>>>>> c644b25f
     }
 
     packagingOptions {
