/*
 * Copyright 2018 Google LLC
 *
 * Licensed under the Apache License, Version 2.0 (the "License");
 * you may not use this file except in compliance with the License.
 * You may obtain a copy of the License at
 *
 *     https://www.apache.org/licenses/LICENSE-2.0
 *
 * Unless required by applicable law or agreed to in writing, software
 * distributed under the License is distributed on an "AS IS" BASIS,
 * WITHOUT WARRANTIES OR CONDITIONS OF ANY KIND, either express or implied.
 * See the License for the specific language governing permissions and
 * limitations under the License.
 */

buildscript {
    repositories {
        google()
        mavenCentral()
    }

    dependencies {
<<<<<<< HEAD
        classpath "com.android.tools.build:gradle:8.0.2"
        classpath "org.jetbrains.kotlin:kotlin-gradle-plugin:1.8.20"
        classpath "androidx.navigation:navigation-safe-args-gradle-plugin:2.6.0"
=======
        classpath "com.android.tools.build:gradle:8.0.1"
        classpath "org.jetbrains.kotlin:kotlin-gradle-plugin:1.8.22"
        classpath "androidx.navigation:navigation-safe-args-gradle-plugin:2.5.3"
>>>>>>> c644b25f
    }
}

plugins {
    id 'com.diffplug.spotless' version '6.19.0'
}

allprojects {
    repositories {
        google()
        mavenCentral()
    }
}

spotless {
    kotlin {
        target "**/*.kt"
        targetExclude("$buildDir/**/*.kt")
        targetExclude('bin/**/*.kt')
        ktlint("0.46.1")
    }
}<|MERGE_RESOLUTION|>--- conflicted
+++ resolved
@@ -21,15 +21,9 @@
     }
 
     dependencies {
-<<<<<<< HEAD
         classpath "com.android.tools.build:gradle:8.0.2"
-        classpath "org.jetbrains.kotlin:kotlin-gradle-plugin:1.8.20"
+        classpath "org.jetbrains.kotlin:kotlin-gradle-plugin:1.8.22"
         classpath "androidx.navigation:navigation-safe-args-gradle-plugin:2.6.0"
-=======
-        classpath "com.android.tools.build:gradle:8.0.1"
-        classpath "org.jetbrains.kotlin:kotlin-gradle-plugin:1.8.22"
-        classpath "androidx.navigation:navigation-safe-args-gradle-plugin:2.5.3"
->>>>>>> c644b25f
     }
 }
 
