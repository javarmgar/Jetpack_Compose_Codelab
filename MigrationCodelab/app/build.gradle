/*
 * Copyright 2018 Google LLC
 *
 * Licensed under the Apache License, Version 2.0 (the "License");
 * you may not use this file except in compliance with the License.
 * You may obtain a copy of the License at
 *
 *     https://www.apache.org/licenses/LICENSE-2.0
 *
 * Unless required by applicable law or agreed to in writing, software
 * distributed under the License is distributed on an "AS IS" BASIS,
 * WITHOUT WARRANTIES OR CONDITIONS OF ANY KIND, either express or implied.
 * See the License for the specific language governing permissions and
 * limitations under the License.
 */

apply plugin: 'com.android.application'
apply plugin: 'kotlin-android'
apply plugin: 'kotlin-kapt'
apply plugin: 'androidx.navigation.safeargs.kotlin'

android {
    compileSdkVersion 33
    namespace "com.google.samples.apps.sunflower"
    defaultConfig {
        applicationId "com.google.samples.apps.sunflower"
        minSdkVersion 21
        targetSdkVersion 33
        testInstrumentationRunner "androidx.test.runner.AndroidJUnitRunner"
        versionCode 1
        versionName "0.1.6"
        vectorDrawables.useSupportLibrary true
    }
    buildTypes {
        release {
            minifyEnabled false
            proguardFiles getDefaultProguardFile('proguard-android.txt'), 'proguard-rules.pro'
        }
    }
    compileOptions {
        sourceCompatibility JavaVersion.VERSION_17
        targetCompatibility JavaVersion.VERSION_17
    }
    kotlinOptions {
        jvmTarget = "17"
        freeCompilerArgs = ['-Xjvm-default=all-compatibility']
    }
    buildFeatures {
        dataBinding true
        compose true
    }
    composeOptions {
<<<<<<< HEAD
        kotlinCompilerExtensionVersion '1.4.7'
=======
        kotlinCompilerExtensionVersion '1.4.8'
>>>>>>> c644b25f
    }
    packagingOptions {
        // Multiple dependency bring these files in. Exclude them to enable
        // our test APK to build (has no effect on our AARs)
        excludes += "/META-INF/AL2.0"
        excludes += "/META-INF/LGPL2.1"
    }
}

dependencies {
    def composeBom = platform('androidx.compose:compose-bom:2023.06.00')
    implementation(composeBom)
    androidTestImplementation(composeBom)

    kapt "androidx.room:room-compiler:2.5.1"
    kapt "com.github.bumptech.glide:compiler:4.15.1"
    implementation "androidx.appcompat:appcompat:1.6.1"
    implementation "androidx.constraintlayout:constraintlayout:2.1.4"
    implementation "androidx.core:core-ktx:1.10.1"
    implementation "androidx.fragment:fragment-ktx:1.6.0"
    implementation "androidx.lifecycle:lifecycle-livedata-ktx:2.6.1"
    implementation "androidx.lifecycle:lifecycle-viewmodel-ktx:2.6.1"
    implementation "androidx.navigation:navigation-fragment-ktx:2.6.0"
    implementation "androidx.navigation:navigation-ui-ktx:2.6.0"
    implementation "androidx.recyclerview:recyclerview:1.3.0"
    implementation "androidx.room:room-runtime:2.5.1"
    implementation "androidx.room:room-ktx:2.5.1"
    implementation "androidx.viewpager2:viewpager2:1.0.0"
    implementation "androidx.work:work-runtime-ktx:2.8.1"
    implementation "com.github.bumptech.glide:glide:4.15.1"
    implementation "com.google.android.material:material:1.9.0"
    implementation "com.google.code.gson:gson:2.10.1"
    implementation "org.jetbrains.kotlin:kotlin-stdlib-jdk8:1.8.22"
    implementation "org.jetbrains.kotlinx:kotlinx-coroutines-android:1.7.1"
    implementation "org.jetbrains.kotlinx:kotlinx-coroutines-core:1.7.1"

    // Compose
    implementation "androidx.compose.runtime:runtime"
    implementation "androidx.compose.ui:ui"
    implementation "androidx.compose.foundation:foundation"
    implementation "androidx.compose.foundation:foundation-layout"
    implementation "androidx.compose.material:material"
    implementation "androidx.compose.runtime:runtime-livedata"
    implementation "androidx.compose.ui:ui-tooling-preview"
    debugImplementation "androidx.compose.ui:ui-tooling"

    implementation "com.google.accompanist:accompanist-themeadapter-material:0.30.1"

    // Testing dependencies
    androidTestImplementation "androidx.arch.core:core-testing:2.2.0"
    androidTestImplementation "androidx.test.espresso:espresso-contrib:3.5.1"
    androidTestImplementation "androidx.test.espresso:espresso-core:3.5.1"
    androidTestImplementation "androidx.test.espresso:espresso-intents:3.5.1"
    androidTestImplementation "androidx.test.ext:junit:1.1.5"
    androidTestImplementation "androidx.test.uiautomator:uiautomator:2.2.0"
    androidTestImplementation "androidx.work:work-testing:2.8.1"
    androidTestImplementation "com.google.android.apps.common.testing.accessibility.framework:accessibility-test-framework:4.0.0"
    androidTestImplementation "com.google.truth:truth:1.1.4"
    androidTestImplementation "androidx.compose.ui:ui-test-junit4"
    testImplementation "junit:junit:4.13.2"
}<|MERGE_RESOLUTION|>--- conflicted
+++ resolved
@@ -50,11 +50,7 @@
         compose true
     }
     composeOptions {
-<<<<<<< HEAD
-        kotlinCompilerExtensionVersion '1.4.7'
-=======
         kotlinCompilerExtensionVersion '1.4.8'
->>>>>>> c644b25f
     }
     packagingOptions {
         // Multiple dependency bring these files in. Exclude them to enable
