--- conflicted
+++ resolved
@@ -23,17 +23,10 @@
     }
 }// Top-level build file where you can add configuration options common to all sub-projects/modules.
 plugins {
-<<<<<<< HEAD
     id 'com.android.application' version '7.3.0' apply false
     id 'com.android.library' version '7.3.0' apply false
     id 'org.jetbrains.kotlin.android' version '1.7.10' apply false
     id 'com.diffplug.spotless' version '6.11.0'
-=======
-    id 'com.android.application' version '7.2.2' apply false
-    id 'com.android.library' version '7.2.2' apply false
-    id 'org.jetbrains.kotlin.android' version '1.7.20' apply false
-    id 'com.diffplug.spotless' version '6.7.0'
->>>>>>> 309873f6
 }
 
 subprojects {
