/*
 * Copyright 2021 The Android Open Source Project
 *
 * Licensed under the Apache License, Version 2.0 (the "License");
 * you may not use this file except in compliance with the License.
 * You may obtain a copy of the License at
 *
 *     http://www.apache.org/licenses/LICENSE-2.0
 *
 * Unless required by applicable law or agreed to in writing, software
 * distributed under the License is distributed on an "AS IS" BASIS,
 * WITHOUT WARRANTIES OR CONDITIONS OF ANY KIND, either express or implied.
 * See the License for the specific language governing permissions and
 * limitations under the License.
 */

plugins {
    id 'com.android.application'
    id 'kotlin-android'
    id 'kotlin-kapt'
    id 'dagger.hilt.android.plugin'
}

// Reads the Google maps key that is used in the AndroidManifest
Properties properties = new Properties()
if (rootProject.file("local.properties").exists()) {
    properties.load(rootProject.file("local.properties").newDataInputStream())
}

android {
    namespace "androidx.compose.samples.crane"
    compileSdkVersion 33
    defaultConfig {
        applicationId "androidx.compose.samples.crane"
        minSdkVersion 21
        targetSdkVersion 33
        versionCode 1
        versionName "1.0"
        vectorDrawables.useSupportLibrary = true
        testInstrumentationRunner "androidx.compose.samples.crane.CustomTestRunner"

        manifestPlaceholders = [MAPS_API_KEY: properties.getProperty("MAPS_API_KEY", "")]
    }

    signingConfigs {
        // We use a bundled debug keystore, to allow debug builds from CI to be upgradable
        debug {
            storeFile rootProject.file('debug.keystore')
            storePassword 'android'
            keyAlias 'androiddebugkey'
            keyPassword 'android'
        }
    }

    buildTypes {
        debug {
            signingConfig signingConfigs.debug
        }

        release {
            minifyEnabled true
            proguardFiles getDefaultProguardFile('proguard-android-optimize.txt'), 'proguard-rules.pro'
        }
    }

    compileOptions {
        sourceCompatibility JavaVersion.VERSION_1_8
        targetCompatibility JavaVersion.VERSION_1_8
    }

    kotlinOptions {
        jvmTarget = "1.8"
    }

    buildFeatures {
        compose true

        // Disable unused AGP features
        buildConfig false
        aidl false
        renderScript false
        resValues false
        shaders false
    }

    composeOptions {
<<<<<<< HEAD
        kotlinCompilerExtensionVersion "1.4.7"
=======
        kotlinCompilerExtensionVersion '1.4.8'
>>>>>>> c644b25f
    }

    packagingOptions {
        // Multiple dependency bring these files in. Exclude them to enable
        // our test APK to build (has no effect on our AARs)
        excludes += "/META-INF/AL2.0"
        excludes += "/META-INF/LGPL2.1"
    }
}

dependencies {
    implementation "org.jetbrains.kotlin:kotlin-stdlib-jdk8:1.8.22"
    implementation "org.jetbrains.kotlinx:kotlinx-coroutines-android:1.7.1"
    implementation "com.google.android.libraries.maps:maps:3.1.0-beta"
    implementation "com.google.maps.android:maps-v3-ktx:3.4.0"
    constraints {
        // Volley is a transitive dependency of maps
        implementation("com.android.volley:volley:1.2.1") {
            because("Only volley 1.2.0 or newer are available on maven.google.com")
        }
    }

    implementation "androidx.activity:activity-compose:1.7.2"
    implementation "androidx.appcompat:appcompat:1.6.1"

    def composeBom = platform('androidx.compose:compose-bom:2023.06.00')
    implementation(composeBom)
    androidTestImplementation(composeBom)
    implementation "androidx.compose.runtime:runtime"
    implementation "androidx.compose.material:material"
    implementation "androidx.compose.foundation:foundation"
    implementation "androidx.compose.foundation:foundation-layout"
    implementation "androidx.compose.animation:animation"
    implementation "androidx.compose.ui:ui-tooling-preview"
    androidTestImplementation "androidx.compose.ui:ui-test-junit4"
    debugImplementation "androidx.compose.ui:ui-tooling"
    debugImplementation "androidx.compose.ui:ui-test-manifest"

    def lifecycle_version = "2.6.1"
    implementation "androidx.lifecycle:lifecycle-viewmodel-compose:$lifecycle_version"
    implementation "androidx.lifecycle:lifecycle-viewmodel-ktx:$lifecycle_version"
    implementation "com.google.dagger:hilt-android:2.46.1"
    kapt "com.google.dagger:hilt-compiler:2.46.1"

    implementation "io.coil-kt:coil-compose:2.4.0"

    androidTestImplementation "junit:junit:4.13.2"
    androidTestImplementation "androidx.test:core:1.5.0"
    androidTestImplementation "androidx.test:runner:1.5.2"
    androidTestImplementation "androidx.test:rules:1.5.0"
    androidTestImplementation "androidx.test.espresso:espresso-core:3.5.1"
    androidTestImplementation "androidx.test.ext:junit-ktx:1.1.5"
<<<<<<< HEAD
    androidTestImplementation "org.jetbrains.kotlinx:kotlinx-coroutines-test:1.6.4"
    androidTestImplementation "com.google.dagger:hilt-android:2.46.1"
    androidTestImplementation "com.google.dagger:hilt-android-testing:2.46.1"
    kaptAndroidTest "com.google.dagger:hilt-compiler:2.46.1"
=======
    androidTestImplementation "org.jetbrains.kotlinx:kotlinx-coroutines-test:1.7.1"
    androidTestImplementation "com.google.dagger:hilt-android:2.46"
    androidTestImplementation "com.google.dagger:hilt-android-testing:2.46"
    kaptAndroidTest "com.google.dagger:hilt-compiler:2.46"
>>>>>>> c644b25f
}<|MERGE_RESOLUTION|>--- conflicted
+++ resolved
@@ -84,11 +84,7 @@
     }
 
     composeOptions {
-<<<<<<< HEAD
-        kotlinCompilerExtensionVersion "1.4.7"
-=======
         kotlinCompilerExtensionVersion '1.4.8'
->>>>>>> c644b25f
     }
 
     packagingOptions {
@@ -141,15 +137,8 @@
     androidTestImplementation "androidx.test:rules:1.5.0"
     androidTestImplementation "androidx.test.espresso:espresso-core:3.5.1"
     androidTestImplementation "androidx.test.ext:junit-ktx:1.1.5"
-<<<<<<< HEAD
-    androidTestImplementation "org.jetbrains.kotlinx:kotlinx-coroutines-test:1.6.4"
+    androidTestImplementation "org.jetbrains.kotlinx:kotlinx-coroutines-test:1.7.1"
     androidTestImplementation "com.google.dagger:hilt-android:2.46.1"
     androidTestImplementation "com.google.dagger:hilt-android-testing:2.46.1"
     kaptAndroidTest "com.google.dagger:hilt-compiler:2.46.1"
-=======
-    androidTestImplementation "org.jetbrains.kotlinx:kotlinx-coroutines-test:1.7.1"
-    androidTestImplementation "com.google.dagger:hilt-android:2.46"
-    androidTestImplementation "com.google.dagger:hilt-android-testing:2.46"
-    kaptAndroidTest "com.google.dagger:hilt-compiler:2.46"
->>>>>>> c644b25f
 }