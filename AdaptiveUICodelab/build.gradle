--- conflicted
+++ resolved
@@ -14,15 +14,9 @@
  * limitations under the License.
  */
 plugins {
-<<<<<<< HEAD
     id 'com.android.application' version "8.0.2" apply false
     id 'com.android.library' version "8.0.2" apply false
-    id 'org.jetbrains.kotlin.android' version "1.8.20" apply false
-=======
-    id 'com.android.application' version "8.0.1" apply false
-    id 'com.android.library' version "8.0.1" apply false
     id 'org.jetbrains.kotlin.android' version "1.8.22" apply false
->>>>>>> c644b25f
 }
 
 task clean(type: Delete) {
