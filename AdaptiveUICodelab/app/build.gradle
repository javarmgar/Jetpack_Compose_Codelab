--- conflicted
+++ resolved
@@ -53,11 +53,7 @@
         compose true
     }
     composeOptions {
-<<<<<<< HEAD
-        kotlinCompilerExtensionVersion '1.4.7'
-=======
         kotlinCompilerExtensionVersion '1.4.8'
->>>>>>> c644b25f
     }
     packagingOptions {
         resources {
@@ -84,13 +80,8 @@
     implementation "androidx.lifecycle:lifecycle-runtime-ktx:2.6.1"
     implementation 'androidx.activity:activity-compose:1.7.2'
     implementation 'androidx.core:core-ktx:1.10.1'
-<<<<<<< HEAD
     implementation "androidx.window:window:1.1.0"
-    implementation "org.jetbrains.kotlinx:kotlinx-coroutines-android:1.6.4"
-=======
-    implementation "androidx.window:window:1.0.0"
     implementation "org.jetbrains.kotlinx:kotlinx-coroutines-android:1.7.1"
->>>>>>> c644b25f
 
     testImplementation 'junit:junit:4.13.2'
     androidTestImplementation 'androidx.test.ext:junit:1.1.5'
