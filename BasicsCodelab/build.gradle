--- conflicted
+++ resolved
@@ -16,13 +16,7 @@
 
 // Top-level build file where you can add configuration options common to all sub-projects/modules.
 plugins {
-<<<<<<< HEAD
     id 'com.android.application' version '8.0.2' apply false
     id 'com.android.library' version '8.0.2' apply false
-    id 'org.jetbrains.kotlin.android' version '1.8.20' apply false
-=======
-    id 'com.android.application' version '8.0.1' apply false
-    id 'com.android.library' version '8.0.1' apply false
     id 'org.jetbrains.kotlin.android' version '1.8.22' apply false
->>>>>>> c644b25f
 }