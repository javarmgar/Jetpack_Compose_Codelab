/*
 * Copyright 2022 The Android Open Source Project
 *
 * Licensed under the Apache License, Version 2.0 (the "License");
 * you may not use this file except in compliance with the License.
 * You may obtain a copy of the License at
 *
 *     https://www.apache.org/licenses/LICENSE-2.0
 *
 * Unless required by applicable law or agreed to in writing, software
 * distributed under the License is distributed on an "AS IS" BASIS,
 * WITHOUT WARRANTIES OR CONDITIONS OF ANY KIND, either express or implied.
 * See the License for the specific language governing permissions and
 * limitations under the License.
 */

buildscript {
    // Define versions in a single place
    ext {
        // Sdk and tools
        compileSdkVersion = 33
        minSdkVersion = 21
        targetSdkVersion = 33

        // App dependencies
        appCompatVersion = '1.4.2'
        activityComposeVersion = '1.6.0-alpha03'
        composeCompilerVersion = "1.3.2"
        composeVersion = '1.2.1'
        coreTestingVersion = '2.1.0'
        espressoVersion = '3.4.0'
<<<<<<< HEAD
        gradleVersion = '7.3.0'
        kotlinVersion = '1.7.10'
=======
        gradleVersion = '7.2.2'
        kotlinVersion = '1.7.20'
>>>>>>> 309873f6
        ktlintVersion = '0.45.2'
        ktxVersion = '1.8.0'
        materialVersion = '1.6.1'
        navigationComposeVersion = '2.5.0'
    }

    repositories {
        google()
        mavenCentral()
    }

    dependencies {
        classpath "com.android.tools.build:gradle:$gradleVersion"
        classpath "org.jetbrains.kotlin:kotlin-gradle-plugin:$kotlinVersion"
    }
}

plugins {
    id 'com.diffplug.spotless' version '6.11.0'
}

subprojects {
    repositories {
        google()
        mavenCentral()
    }

    apply plugin: 'com.diffplug.spotless'
    spotless {
        kotlin {
            target '**/*.kt'
            targetExclude("$buildDir/**/*.kt")
            targetExclude('bin/**/*.kt')

            ktlint(rootProject.ktlintVersion)
            licenseHeaderFile rootProject.file('spotless/copyright.kt')
        }
    }
}<|MERGE_RESOLUTION|>--- conflicted
+++ resolved
@@ -29,13 +29,8 @@
         composeVersion = '1.2.1'
         coreTestingVersion = '2.1.0'
         espressoVersion = '3.4.0'
-<<<<<<< HEAD
         gradleVersion = '7.3.0'
-        kotlinVersion = '1.7.10'
-=======
-        gradleVersion = '7.2.2'
         kotlinVersion = '1.7.20'
->>>>>>> 309873f6
         ktlintVersion = '0.45.2'
         ktxVersion = '1.8.0'
         materialVersion = '1.6.1'
