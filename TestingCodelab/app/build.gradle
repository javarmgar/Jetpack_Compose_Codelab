--- conflicted
+++ resolved
@@ -76,11 +76,7 @@
     }
 
     composeOptions {
-<<<<<<< HEAD
-        kotlinCompilerExtensionVersion "1.4.7"
-=======
         kotlinCompilerExtensionVersion '1.4.8'
->>>>>>> c644b25f
     }
 
     packagingOptions {
@@ -98,13 +94,8 @@
     implementation "androidx.appcompat:appcompat:1.6.1"
     implementation "androidx.core:core-ktx:1.10.1"
     implementation "com.google.android.material:material:1.9.0"
-<<<<<<< HEAD
     implementation "androidx.fragment:fragment-ktx:1.6.0"
-    implementation "org.jetbrains.kotlin:kotlin-stdlib-jdk8:1.8.20"
-=======
-    implementation "androidx.fragment:fragment-ktx:1.5.7"
     implementation "org.jetbrains.kotlin:kotlin-stdlib-jdk8:1.8.22"
->>>>>>> c644b25f
 
     // Compose
     implementation "androidx.compose.runtime:runtime"
